--- conflicted
+++ resolved
@@ -375,21 +375,12 @@
                                                             verbose=False
                                                             )}
         
-<<<<<<< HEAD
         self.valid_phases = {
             'source': ValidationPhase(name='source', loader='valid'),
             'target': ValidationPhase(name='target', loader='valid2')
         }
-
+        
         self.early_stopping_trigger = 'target'
-=======
-        # self.valid_phases = {
-        #     'source': ValidationPhase(name='source', loader='valid'),
-        #     'target': ValidationPhase(name='target', loader='valid2')
-        # }
->>>>>>> d9b4babd
-        
-        # self.early_stopping_trigger = 'target'
         
         self.latent_weight = 0.1
         self.img_weight = 1.
